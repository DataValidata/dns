<?php

namespace Amp\Dns\Test;

<<<<<<< HEAD
use AsyncInterop\Loop;
=======
class IntegrationTest extends \PHPUnit_Framework_TestCase {
    protected function setUp() {
        \Amp\reactor(\Amp\driver());
        \Amp\Dns\resolver(\Amp\Dns\driver());
    }
>>>>>>> fc4621df

class IntegrationTest extends \PHPUnit_Framework_TestCase {
    /**
     * @group internet
     * @dataProvider provideHostnames
     */
<<<<<<< HEAD
    public function testResolve() {
        Loop::execute(\Amp\wrap(function () {
            $names = [
                "google.com",
                "github.com",
                "stackoverflow.com",
                "localhost",
                "192.168.0.1",
                "::1",
            ];

            foreach ($names as $name) {
                $result = (yield \Amp\Dns\resolve($name));
                list($addr, $type, $ttl) = $result[0];
                $inAddr = @\inet_pton($addr);
                $this->assertNotFalse(
                    $inAddr,
                    "Server name $name did not resolve to a valid IP address"
                );
            }
        }));
=======
    public function testResolve($hostname) {
        \Amp\run(function () use ($hostname) {
            $result = (yield \Amp\Dns\resolve($hostname));
            list($addr, $type, $ttl) = $result[0];
            $inAddr = @\inet_pton($addr);
            $this->assertNotFalse(
                $inAddr,
                "Server name $hostname did not resolve to a valid IP address"
            );
        });
    }

    /**
     * @group internet
     * @dataProvider provideServers
     */
    public function testResolveWithCustomServer($server) {
        \Amp\run(function () use ($server) {
            $result = (yield \Amp\Dns\resolve("google.com", [
				"server" => $server
			]));
            list($addr, $type, $ttl) = $result[0];
            $inAddr = @\inet_pton($addr);
            $this->assertNotFalse(
                $inAddr,
                "Server name google.com did not resolve to a valid IP address via $server"
            );
        });
>>>>>>> fc4621df
    }

    public function provideHostnames() {
        return [
            ["google.com"],
            ["github.com"],
            ["stackoverflow.com"],
            ["localhost"],
            ["192.168.0.1"],
            ["::1"],
        ];
    }

    public function provideServers() {
        return [
            ["8.8.8.8"],
            ["8.8.8.8:53"],
        ];
    }
}<|MERGE_RESOLUTION|>--- conflicted
+++ resolved
@@ -2,46 +2,15 @@
 
 namespace Amp\Dns\Test;
 
-<<<<<<< HEAD
 use AsyncInterop\Loop;
-=======
-class IntegrationTest extends \PHPUnit_Framework_TestCase {
-    protected function setUp() {
-        \Amp\reactor(\Amp\driver());
-        \Amp\Dns\resolver(\Amp\Dns\driver());
-    }
->>>>>>> fc4621df
 
 class IntegrationTest extends \PHPUnit_Framework_TestCase {
     /**
      * @group internet
      * @dataProvider provideHostnames
      */
-<<<<<<< HEAD
-    public function testResolve() {
-        Loop::execute(\Amp\wrap(function () {
-            $names = [
-                "google.com",
-                "github.com",
-                "stackoverflow.com",
-                "localhost",
-                "192.168.0.1",
-                "::1",
-            ];
-
-            foreach ($names as $name) {
-                $result = (yield \Amp\Dns\resolve($name));
-                list($addr, $type, $ttl) = $result[0];
-                $inAddr = @\inet_pton($addr);
-                $this->assertNotFalse(
-                    $inAddr,
-                    "Server name $name did not resolve to a valid IP address"
-                );
-            }
-        }));
-=======
     public function testResolve($hostname) {
-        \Amp\run(function () use ($hostname) {
+        Loop::execute(\Amp\wrap(function () use ($hostname) {
             $result = (yield \Amp\Dns\resolve($hostname));
             list($addr, $type, $ttl) = $result[0];
             $inAddr = @\inet_pton($addr);
@@ -49,7 +18,7 @@
                 $inAddr,
                 "Server name $hostname did not resolve to a valid IP address"
             );
-        });
+        }));
     }
 
     /**
@@ -57,18 +26,17 @@
      * @dataProvider provideServers
      */
     public function testResolveWithCustomServer($server) {
-        \Amp\run(function () use ($server) {
+        Loop::execute(\Amp\wrap(function () use ($server) {
             $result = (yield \Amp\Dns\resolve("google.com", [
-				"server" => $server
-			]));
+                "server" => $server
+            ]));
             list($addr, $type, $ttl) = $result[0];
             $inAddr = @\inet_pton($addr);
             $this->assertNotFalse(
                 $inAddr,
                 "Server name google.com did not resolve to a valid IP address via $server"
             );
-        });
->>>>>>> fc4621df
+        }));
     }
 
     public function provideHostnames() {
